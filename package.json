--- conflicted
+++ resolved
@@ -19,35 +19,22 @@
     "date-fns": "^3.6.0",
     "fastify": "^4.26.2",
     "fluent-json-schema": "^4.2.1",
-<<<<<<< HEAD
     "graphql": "^16.8.1",
-    "lodash-es": "^4.17.21",
-=======
     "lodash": "^4.17.21",
->>>>>>> 69eab3d0
     "pino": "^8.19.0",
     "viem": "^2.9.3"
   },
   "scripts": {
     "prepare": "husky",
     "build": "tsc",
-<<<<<<< HEAD
     "start": "node build/src/index.js",
-    "dev:start": "node --loader=ts-node/esm --no-warnings=ExperimentalWarning --require=dotenv/config src/index.ts",
-    "prettier:check": "prettier --check src/**/*.{ts,tsx,json}",
-    "prettier:fix": "prettier --write src/**/*.{ts,tsx,json}",
-    "package:check": "ncu",
-    "package:fix": "ncu -u && yarn",
-    "postinstall": "yarn --silent run codegen",
-    "codegen": "node --loader ts-node/esm ./node_modules/.bin/graphclient build"
-=======
-    "start": "node build/index.js",
     "dev:start": "ts-node --require=dotenv/config src/index.ts",
     "prettier:check": "prettier --check src/**/*.{ts,tsx,json}",
     "prettier:fix": "prettier --write src/**/*.{ts,tsx,json}",
     "package:check": "ncu",
-    "package:fix": "ncu -u && npm install"
->>>>>>> 69eab3d0
+    "package:fix": "ncu -u && npm install",
+    "postinstall": "npm --silent run codegen",
+    "codegen": "npx graphclient build"
   },
   "lint-staged": {
     "src/**/*.{ts,tsx,json}": "prettier --write"
