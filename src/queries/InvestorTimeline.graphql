--- conflicted
+++ resolved
@@ -126,7 +126,6 @@
   }
 
   clmPositionInteractions(
-<<<<<<< HEAD
       first: $first
       skip: $skip
       orderBy: timestamp
@@ -135,16 +134,6 @@
         investor: $investor_address,
         type_in: [MANAGER_DEPOSIT, MANAGER_WITHDRAW, CLM_REWARD_POOL_STAKE, CLM_REWARD_POOL_UNSTAKE, CLM_REWARD_POOL_CLAIM]
       }
-=======
-    first: $first
-    skip: $skip
-    orderBy: timestamp
-    orderDirection: asc
-    where: {
-      investor: $investor_address,
-      type_in: [MANAGER_DEPOSIT, MANAGER_WITHDRAW, CLM_REWARD_POOL_STAKE, CLM_REWARD_POOL_UNSTAKE]
-    }
->>>>>>> ffa1c2fb
   ) {
     ...InvestorTimelineClmPositionInteraction
     investorPosition {
