import type { FastifyInstance, FastifyPluginOptions, FastifyReply, FastifySchema } from 'fastify';
import { S } from 'fluent-json-schema';
<<<<<<< HEAD
import { addressSchema } from '../schema/address.js';
import { type ChainId, getChainOrUndefined } from '../config/chains.js';
import { bigintSchema } from '../schema/bigint.js';
import { getRpcClient } from '../utils/rpc.js';
import { providerSchema } from '../schema/provider.js';
import { chainSchema } from '../schema/chain.js';
import { type ProviderId } from '../config/providers.js';
import { getVaults, type Vault } from '../utils/vaults.js';
import { processProvider } from '../providers/index.js';
import { vaultInitBlockByChain } from '../config/vaults.js';
import { experimentalFlagSchema } from '../schema/experimental.js';
=======
import { addressSchema } from '../schema/address';
import { type ChainId, getChainOrUndefined } from '../config/chains';
import { bigintSchema } from '../schema/bigint';
import { getRpcClient } from '../utils/rpc';
import { providerSchema } from '../schema/provider';
import { chainSchema } from '../schema/chain';
import { type ProviderId } from '../config/providers';
import { getVaults, type Vault } from '../utils/vaults';
import { processProvider } from '../providers/index';
import { vaultInitBlockByChain } from '../config/vaults';
>>>>>>> 69eab3d0

export type BalancesQueryString = {
  users?: string[];
  experimental?: boolean;
};

const balancesQueryString = S.object()
  .prop(
    'users',
    S.array().items(addressSchema).description('User addresses to query, leave blank for all users')
  )
  .prop('experimental', experimentalFlagSchema);

type AllBalancesParams = {
  provider: ProviderId;
  chain: ChainId;
  block: string;
};

const allBalancesParams = S.object()
  .prop('provider', providerSchema.required().description('LRT provider'))
  .prop('chain', chainSchema.required().description('Chain to query balances for'))
  .prop('block', bigintSchema.required().description('Block number to query balances at'));

const balancesSuccessResponse = S.object()
  .examples([
    {
      result: [
        {
          address: '0x161D61e30284A33Ab1ed227beDcac6014877B3DE',
          effective_balance: '3676225266450398',
        },
        {
          address: '0x562bfF166FC684b94e3386caC1368Ae8a491ad35',
          effective_balance: '45770150040225350',
        },
        {
          address: '0xA582566B600a56Ed7326F9A871592A5809E286d2',
          effective_balance: '133536869968326626681',
        },
      ],
      meta: {
        providerId: 'etherfi',
        chainId: 'ethereum',
        block: { number: '19533016', timestamp: '1711633859' },
        token: '0xCd5fE23C85820F7B72D0926FC9b05b43E359b7ee',
        vaults: [
          {
            id: 'aura-weeth-ezeth-rseth',
            total: '46424998672416456',
          },
          {
            id: 'aura-weeth-reth',
            total: '133539891344960885975',
          },
        ],
      },
    },
  ])
  .prop(
    'result',
    S.array().items(
      S.object().prop('address', addressSchema).prop('effective_balance', bigintSchema)
    )
  )
  .prop(
    'meta',
    S.object()
      .prop('chainId', chainSchema)
      .prop('providerId', providerSchema)
      .prop('block', S.object().prop('number', bigintSchema).prop('timestamp', bigintSchema))
      .prop('token', addressSchema)
      .prop(
        'vaults',
        S.array().items(S.object().prop('id', S.string()).prop('total', bigintSchema))
      )
  );

const allBalancesSchema: FastifySchema = {
  querystring: balancesQueryString,
  params: allBalancesParams,
  response: {
    200: balancesSuccessResponse,
  },
};

type AllBalancesRoute = { Querystring: BalancesQueryString; Params: AllBalancesParams };

type SingleBalancesParams = AllBalancesParams & {
  vault: string;
};

const singleBalancesParams = allBalancesParams.prop(
  'vault',
  S.string().required().description('Vault id to query balances for')
);

const singleBalancesSchema: FastifySchema = {
  querystring: balancesQueryString,
  params: singleBalancesParams,
  response: {
    200: balancesSuccessResponse,
  },
};

type SingleBalancesRoute = { Querystring: BalancesQueryString; Params: SingleBalancesParams };

async function handleBalances(
  reply: FastifyReply,
  chainId: ChainId,
  providerId: ProviderId,
  blockNo: bigint,
  users: string[],
  vaultsFilter?: ((v: Vault) => boolean) | undefined,
  experimental?: boolean
) {
  const chain = getChainOrUndefined(chainId);
  if (!chain) {
    reply.status(404);
    return { error: 'Chain not found' };
  }

  const provider = chain.providers[providerId];
  if (!provider) {
    reply.status(404);
    return { error: 'Provider not found' };
  }

  const vaultInitBlocks = vaultInitBlockByChain[chain.id];
  const chainBlocks = Object.values(vaultInitBlocks);
  const minBlock = chainBlocks.reduce((a, b) => (a < b ? a : b), chainBlocks[0]);
  if (blockNo < minBlock) {
    reply.status(404);
    return { error: `No vaults initialized by block ${blockNo} on ${chainId}` };
  }

  let vaults = await getVaults(chain.id);
  if (vaultsFilter) {
    vaults = vaults.filter(vaultsFilter);
  }

  if (vaults.length === 0) {
    reply.status(404);
    return { error: vaultsFilter ? 'Requested vault not found' : `No vaults found for ${chainId}` };
  }

  // Make sure we have deploy blocks for all vaults
  for (const vault of vaults) {
    const deployBlock = vaultInitBlocks[vault.id];
    if (!deployBlock) {
      reply.status(500);
      return {
        error: `Missing init block for vault ${vault.id} on ${chainId}, maybe support has not been added for this vault yet`,
      };
    }
  }

  if (vaultsFilter) {
    // Request was for specific vault, so we need to check if it was deployed by the requested block
    for (const vault of vaults) {
      const deployBlock = vaultInitBlocks[vault.id]!;
      if (blockNo < deployBlock) {
        reply.status(404);
        return { error: `Vault ${vault.id} not initialized by block ${blockNo} on ${chainId}` };
      }
    }
  } else {
    // Request was for all vaults, so filter out vaults that were not deployed by the requested block
    vaults = vaults.filter(vault => {
      const deployBlock = vaultInitBlocks[vault.id]!;
      return blockNo >= deployBlock;
    });
  }

  const publicClient = getRpcClient(chain.id);
  const block = await publicClient.getBlock({
    blockNumber: blockNo,
    includeTransactions: false,
  });

  const balances = await processProvider(
    providerId,
    chain.id,
    publicClient,
    block,
    vaults,
    users,
    experimental ?? false
  );

  reply.header('cache-control', 'public, max-age=86400, s-maxage=86400');

  return balances;
}

export default async function (
  instance: FastifyInstance,
  _opts: FastifyPluginOptions,
  done: (err?: Error) => void
) {
  instance.get<AllBalancesRoute>(
    '/:provider/:chain/:block',
    { schema: allBalancesSchema },
    async (request, reply) => {
      return handleBalances(
        reply,
        request.params.chain,
        request.params.provider,
        BigInt(request.params.block),
        request.query.users || [],
        undefined,
        request.query.experimental === true
      );
    }
  );

  instance.get<SingleBalancesRoute>(
    '/:provider/:chain/:block/:vault',
    { schema: singleBalancesSchema },
    async (request, reply) => {
      return handleBalances(
        reply,
        request.params.chain,
        request.params.provider,
        BigInt(request.params.block),
        request.query.users || [],
        v => v.id === request.params.vault,
        request.query.experimental === true
      );
    }
  );

  done();
}<|MERGE_RESOLUTION|>--- conflicted
+++ resolved
@@ -1,18 +1,5 @@
 import type { FastifyInstance, FastifyPluginOptions, FastifyReply, FastifySchema } from 'fastify';
 import { S } from 'fluent-json-schema';
-<<<<<<< HEAD
-import { addressSchema } from '../schema/address.js';
-import { type ChainId, getChainOrUndefined } from '../config/chains.js';
-import { bigintSchema } from '../schema/bigint.js';
-import { getRpcClient } from '../utils/rpc.js';
-import { providerSchema } from '../schema/provider.js';
-import { chainSchema } from '../schema/chain.js';
-import { type ProviderId } from '../config/providers.js';
-import { getVaults, type Vault } from '../utils/vaults.js';
-import { processProvider } from '../providers/index.js';
-import { vaultInitBlockByChain } from '../config/vaults.js';
-import { experimentalFlagSchema } from '../schema/experimental.js';
-=======
 import { addressSchema } from '../schema/address';
 import { type ChainId, getChainOrUndefined } from '../config/chains';
 import { bigintSchema } from '../schema/bigint';
@@ -23,7 +10,7 @@
 import { getVaults, type Vault } from '../utils/vaults';
 import { processProvider } from '../providers/index';
 import { vaultInitBlockByChain } from '../config/vaults';
->>>>>>> 69eab3d0
+import { experimentalFlagSchema } from '../schema/experimental';
 
 export type BalancesQueryString = {
   users?: string[];
